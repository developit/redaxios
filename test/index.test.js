/**
 * Copyright 2018 Google Inc. All Rights Reserved.
 * Licensed under the Apache License, Version 2.0 (the "License");
 * you may not use this file except in compliance with the License.
 * You may obtain a copy of the License at
 *     http://www.apache.org/licenses/LICENSE-2.0
 * Unless required by applicable law or agreed to in writing, software
 * distributed under the License is distributed on an "AS IS" BASIS,
 * WITHOUT WARRANTIES OR CONDITIONS OF ANY KIND, either express or implied.
 * See the License for the specific language governing permissions and
 * limitations under the License.
 */

// @ts-ignore
import textExample from 'file-loader!./fixtures/example.txt';
// @ts-ignore
import jsonExample from 'file-loader!./fixtures/example.json.txt';
import axios from '../src/index.js';
import fetch from 'isomorphic-fetch';

describe('redaxios', () => {
	describe('basic functionality', () => {
		it('should return text and a 200 status for a simple GET request', async () => {
			const req = axios(textExample);
			expect(req).toBeInstanceOf(Promise);
			const res = await req;
			expect(res).toBeInstanceOf(Object);
			expect(res.status).toEqual(200);
			expect(res.data).toEqual('some example content');
		});

		it('should return a rejected promise for 404 responses', async () => {
			const req = axios('/foo.txt');
			expect(req).toBeInstanceOf(Promise);
			const spy = jasmine.createSpy();
			await req.catch(spy);
			expect(spy).toHaveBeenCalledTimes(1);
			expect(spy).toHaveBeenCalledWith(jasmine.objectContaining({ status: 404 }));
		});
	});

	describe('options.responseType', () => {
		it('should parse responses as JSON by default', async () => {
			const res = await axios.get(jsonExample);
			expect(res.data).toEqual({ hello: 'world' });
		});

		it('should fall back to text for non-JSON by default', async () => {
			const res = await axios.get(textExample);
			expect(res.data).toEqual('some example content');
		});

		it('should force JSON for responseType:json', async () => {
			const res = await axios.get(jsonExample, {
				responseType: 'json'
			});
			expect(res.data).toEqual({ hello: 'world' });
		});

		it('should fall back to undefined for failed JSON parse', async () => {
			const res = await axios.get(textExample, {
				responseType: 'json'
			});
			expect(res.data).toEqual(undefined);
		});

		it('should still parse JSON when responseType:text', async () => {
			// this is just how axios works
			const res = await axios.get(jsonExample, {
				responseType: 'text'
			});
			expect(res.data).toEqual({ hello: 'world' });
		});
	});

	describe('options.baseURL', () => {
		it('should resolve URLs relative to baseURL if provided', async () => {
			const oldFetch = window.fetch;
			try {
				window.fetch = jasmine
					.createSpy('fetch')
					.and.returnValue(Promise.resolve({ ok: true, status: 200, text: () => Promise.resolve('') }));
				const req = axios.get('/bar', {
					baseURL: 'http://foo'
				});
				expect(window.fetch).toHaveBeenCalledTimes(1);
				expect(window.fetch).toHaveBeenCalledWith(
					'http://foo/bar',
					jasmine.objectContaining({
						method: 'get',
						headers: {},
						body: undefined
					})
				);
				const res = await req;
				expect(res.status).toEqual(200);
			} finally {
				window.fetch = oldFetch;
			}
		});

		it('should resolve baseURL for relative URIs', async () => {
			const oldFetch = window.fetch;
			try {
				window.fetch = jasmine
					.createSpy('fetch')
					.and.returnValue(Promise.resolve({ ok: true, status: 200, text: () => Promise.resolve('') }));
				const req = axios.get('/bar', {
					baseURL: '/foo'
				});
				expect(window.fetch).toHaveBeenCalledTimes(1);
				expect(window.fetch).toHaveBeenCalledWith(
					'/foo/bar',
					jasmine.objectContaining({
						method: 'get',
						headers: {},
						body: undefined
					})
				);
				const res = await req;
				expect(res.status).toEqual(200);
			} finally {
				window.fetch = oldFetch;
			}
		});
	});

	describe('options.headers', () => {
		it('should merge headers case-insensitively', async () => {
			const oldFetch = window.fetch;
			try {
				const fetch = (window.fetch = jasmine.createSpy('fetch').and.returnValue(
					Promise.resolve({
						ok: true,
						status: 200,
						text: () => Promise.resolve('yep')
					})
				));
				await axios('/', { headers: { 'x-foo': '2' } });
				expect(fetch.calls.first().args[1].headers).toEqual({
					'x-foo': '2'
				});

				fetch.calls.reset();

				await axios('/', { headers: { 'x-foo': '2', 'X-Foo': '4' } });
				expect(fetch.calls.first().args[1].headers).toEqual({
					'x-foo': '4'
				});

				fetch.calls.reset();

				const request = axios.create({
					headers: {
						'Base-Upper': 'base',
						'base-lower': 'base'
					}
				});
				await request('/');
				expect(fetch.calls.first().args[1].headers).toEqual({
					'base-upper': 'base',
					'base-lower': 'base'
				});

				fetch.calls.reset();

				await request('/', {
					headers: {
						'base-upper': 'replaced',
						'BASE-LOWER': 'replaced'
					}
				});
				expect(fetch.calls.first().args[1].headers).toEqual({
					'base-upper': 'replaced',
					'base-lower': 'replaced'
				});
			} finally {
				window.fetch = oldFetch;
			}
		});
	});

	describe('options.body (request bodies)', () => {
		let oldFetch, fetchMock;
		beforeEach(() => {
			oldFetch = window.fetch;
			fetchMock = window.fetch = jasmine.createSpy('fetch').and.returnValue(
				Promise.resolve({
					ok: true,
					status: 200,
					text: () => Promise.resolve('yep')
				})
			);
		});
		afterEach(() => {
			window.fetch = oldFetch;
		});

		it('should issue POST requests (with JSON body)', async () => {
			const res = await axios.post('/foo', {
				hello: 'world'
			});
			expect(fetchMock).toHaveBeenCalledWith(
				'/foo',
				jasmine.objectContaining({
					method: 'post',
					headers: {
						'content-type': 'application/json'
					},
					body: '{"hello":"world"}'
				})
			);
			expect(res.status).toEqual(200);
			expect(res.data).toEqual('yep');
		});

		describe('FormData support', () => {
			it('should not send JSON content-type when data contains FormData', async () => {
				const formData = new FormData();
				await axios.post('/foo', formData);
				expect(fetchMock).toHaveBeenCalledWith(
					'/foo',
					jasmine.objectContaining({
						body: formData,
						headers: {}
					})
				);
			});

			it('should preserve global content-type option when using FormData', async () => {
				const data = new FormData();
				data.append('hello', 'world');
				const res = await axios.post('/foo', data, { headers: { 'content-type': 'multipart/form-data' } });
				expect(fetchMock).toHaveBeenCalledTimes(1);
				expect(fetchMock).toHaveBeenCalledWith(
					'/foo',
					jasmine.objectContaining({
						method: 'post',
						headers: {
							'content-type': 'multipart/form-data'
						},
						body: data
					})
				);
				expect(res.status).toEqual(200);
				expect(res.data).toEqual('yep');
			});
		});
	});

	describe('options.fetch', () => {
		it('should accept a custom fetch implementation', async () => {
			const req = axios.get(jsonExample, { fetch });
			expect(req).toBeInstanceOf(Promise);
			const res = await req;
			expect(res).toBeInstanceOf(Object);
			expect(res.status).toEqual(200);
			expect(res.data).toEqual({ hello: 'world' });
		});
	});

	describe('options.params & options.paramsSerializer', () => {
		let oldFetch, fetchMock;
		beforeEach(() => {
			oldFetch = window.fetch;
			fetchMock = window.fetch = jasmine.createSpy('fetch').and.returnValue(Promise.resolve());
		});

		afterEach(() => {
			window.fetch = oldFetch;
		});

		it('should not serialize missing params', async () => {
			axios.get('/foo');
			expect(fetchMock).toHaveBeenCalledWith('/foo', jasmine.any(Object));
		});

		it('should serialize numeric and boolean params', async () => {
			const params = { a: 1, b: true };
			axios.get('/foo', { params });
			expect(fetchMock).toHaveBeenCalledWith('/foo?a=1&b=true', jasmine.any(Object));
		});

		it('should merge params into existing url querystring', async () => {
			const params = { a: 1, b: true };
			axios.get('/foo?c=42', { params });
			expect(fetchMock).toHaveBeenCalledWith('/foo?c=42&a=1&b=true', jasmine.any(Object));
		});

		it('should accept a URLSearchParams instance', async () => {
			const params = new URLSearchParams({ d: 'test' });
			axios.get('/foo', { params });
			expect(fetchMock).toHaveBeenCalledWith('/foo?d=test', jasmine.any(Object));
		});

		it('should accept a custom paramsSerializer function', async () => {
			const params = { a: 1, b: true };
			const paramsSerializer = (params) => 'e=iamthelaw';
			axios.get('/foo', { params, paramsSerializer });
			expect(fetchMock).toHaveBeenCalledWith('/foo?e=iamthelaw', jasmine.any(Object));
		});
	});

<<<<<<< HEAD
	describe('Request cancellation using options.cancelToken', () => {
		it('should cancel a request when cancelToken is passed as source.token', async () => {
			const CancelToken = axios.CancelToken;
			const source = CancelToken.source();

			const axiosGet = axios.get(jsonExample, {
				cancelToken: source.token
			});
			source.cancel();

			const spy = jasmine.createSpy();
			await axiosGet.catch(spy);

			expect(spy).toHaveBeenCalledTimes(1);
			expect(spy).toHaveBeenCalledWith(
				jasmine.objectContaining({ code: 20, message: 'The user aborted a request.', name: 'AbortError' })
			);
		});

		it('should cancel a request when cancelToken is passed as instance CreateToken', async () => {
			const CancelToken = axios.CancelToken;
			let cancel;

			const axiosGet = axios.get(jsonExample, {
				cancelToken: new CancelToken(function executor(c) {
					cancel = c;
				})
			});

			cancel();

			const spy = jasmine.createSpy();
			let error;
			await axiosGet.catch((e) => ((error = e), spy(e)));

			expect(axios.isCancel(error)).toBeTruthy(true);
			expect(spy).toHaveBeenCalledTimes(1);
			expect(spy).toHaveBeenCalledWith(
				jasmine.objectContaining({ code: 20, message: 'The user aborted a request.', name: 'AbortError' })
			);
		});

		it('should throw TypeError if no executor function is passed to CancelToken constructor', () => {
			const CancelToken = axios.CancelToken;

			expect(() => new CancelToken()).toThrowError('executor must be a function.');
=======
	describe('static helpers', () => {
		it(`#all should work`, async () => {
			const result = await axios.all([Promise.resolve('hello'), Promise.resolve('world')]);

			expect(result).toEqual(['hello', 'world']);
		});

		it(`#spread should work`, async () => {
			const result = await axios.all([Promise.resolve('hello'), Promise.resolve('world')]).then(
				axios.spread((item1, item2) => {
					return `${item1} ${item2}`;
				})
			);

			expect(result).toEqual('hello world');
>>>>>>> e6247333
		});
	});
});<|MERGE_RESOLUTION|>--- conflicted
+++ resolved
@@ -301,7 +301,6 @@
 		});
 	});
 
-<<<<<<< HEAD
 	describe('Request cancellation using options.cancelToken', () => {
 		it('should cancel a request when cancelToken is passed as source.token', async () => {
 			const CancelToken = axios.CancelToken;
@@ -348,23 +347,23 @@
 			const CancelToken = axios.CancelToken;
 
 			expect(() => new CancelToken()).toThrowError('executor must be a function.');
-=======
-	describe('static helpers', () => {
-		it(`#all should work`, async () => {
-			const result = await axios.all([Promise.resolve('hello'), Promise.resolve('world')]);
-
-			expect(result).toEqual(['hello', 'world']);
-		});
-
-		it(`#spread should work`, async () => {
-			const result = await axios.all([Promise.resolve('hello'), Promise.resolve('world')]).then(
-				axios.spread((item1, item2) => {
-					return `${item1} ${item2}`;
-				})
-			);
-
-			expect(result).toEqual('hello world');
->>>>>>> e6247333
+		});
+		describe('static helpers', () => {
+			it(`#all should work`, async () => {
+				const result = await axios.all([Promise.resolve('hello'), Promise.resolve('world')]);
+
+				expect(result).toEqual(['hello', 'world']);
+			});
+
+			it(`#spread should work`, async () => {
+				const result = await axios.all([Promise.resolve('hello'), Promise.resolve('world')]).then(
+					axios.spread((item1, item2) => {
+						return `${item1} ${item2}`;
+					})
+				);
+
+				expect(result).toEqual('hello world');
+			});
 		});
 	});
 });