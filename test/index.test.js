--- conflicted
+++ resolved
@@ -51,7 +51,6 @@
 		expect(res.data).toEqual({ hello: 'world' });
 	});
 
-<<<<<<< HEAD
 	it('response should be parsed json', async () => {
 		const req = axios.get(jsonExample);
 		expect(req).toBeInstanceOf(Promise);
@@ -59,7 +58,8 @@
 		expect(res).toBeInstanceOf(Object);
 		expect(res.status).toEqual(200);
 		expect(res.data).toBeInstanceOf(Object);
-=======
+	});
+
 	it('should make a request with a baseURL', async () => {
 		const oldFetch = window.fetch;
 		try {
@@ -136,7 +136,6 @@
 		} finally {
 			window.fetch = oldFetch;
 		}
->>>>>>> 4841822f
 	});
 
 	it('should issue POST requests', async () => {
