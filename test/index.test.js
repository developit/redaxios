/**
 * Copyright 2018 Google Inc. All Rights Reserved.
 * Licensed under the Apache License, Version 2.0 (the "License");
 * you may not use this file except in compliance with the License.
 * You may obtain a copy of the License at
 *     http://www.apache.org/licenses/LICENSE-2.0
 * Unless required by applicable law or agreed to in writing, software
 * distributed under the License is distributed on an "AS IS" BASIS,
 * WITHOUT WARRANTIES OR CONDITIONS OF ANY KIND, either express or implied.
 * See the License for the specific language governing permissions and
 * limitations under the License.
 */

// import sinon from 'sinon';
import axios from '../src/index.js';
import textExample from 'file-loader!./fixtures/example.txt';
import jsonExample from 'file-loader!./fixtures/example.json.txt';
import fetch from 'isomorphic-fetch';

describe('redaxios', () => {
	it('smoke test', () => {
		expect(axios).toBeInstanceOf(Function);
	});

	it('should reject promises for 404', async () => {
		const req = axios('/foo.txt');
		expect(req).toBeInstanceOf(Promise);
		const spy = jasmine.createSpy();
		await req.catch(spy);
		expect(spy).toHaveBeenCalledTimes(1);
		expect(spy).toHaveBeenCalledWith(jasmine.objectContaining({ status: 404 }));
	});

	it('should request a file', async () => {
		const req = axios(textExample);
		expect(req).toBeInstanceOf(Promise);
		const res = await req;
		expect(res).toBeInstanceOf(Object);
		expect(res.status).toEqual(200);
		expect(res.data).toEqual('some example content');
	});

	it('should request JSON', async () => {
		const req = axios.get(jsonExample, {
			responseType: 'json'
		});
		expect(req).toBeInstanceOf(Promise);
		const res = await req;
		expect(res).toBeInstanceOf(Object);
		expect(res.status).toEqual(200);
		expect(res.data).toEqual({ hello: 'world' });
	});

	it('should make a request with a baseURL', async () => {
		const oldFetch = window.fetch;
		try {
			window.fetch = jasmine
				.createSpy('fetch')
				.and.returnValue(Promise.resolve({ ok: true, status: 200, text: () => Promise.resolve('') }));
			const req = axios.get('/bar', {
				baseURL: 'http://foo'
			});
			expect(window.fetch).toHaveBeenCalledTimes(1);
			expect(window.fetch).toHaveBeenCalledWith(
				'http://foo/bar',
				jasmine.objectContaining({
					method: 'get',
					headers: {},
					body: undefined
				})
			);
			const res = await req;
			expect(res.status).toEqual(200);
		} finally {
			window.fetch = oldFetch;
		}
	});

	it('should merge headers case-insensitively', async () => {
		const oldFetch = window.fetch;
		try {
			const fetch = (window.fetch = jasmine.createSpy('fetch').and.returnValue(
				Promise.resolve({
					ok: true,
					status: 200,
					text: () => Promise.resolve('yep')
				})
			));
			await axios('/', { headers: { 'x-foo': '2' } });
			expect(fetch.calls.first().args[1].headers).toEqual({
				'x-foo': '2'
			});

			fetch.calls.reset();

			await axios('/', { headers: { 'x-foo': '2', 'X-Foo': '4' } });
			expect(fetch.calls.first().args[1].headers).toEqual({
				'x-foo': '4'
			});

			fetch.calls.reset();

			const request = axios.create({
				headers: {
					'Base-Upper': 'base',
					'base-lower': 'base'
				}
			});
			await request('/');
			expect(fetch.calls.first().args[1].headers).toEqual({
				'base-upper': 'base',
				'base-lower': 'base'
			});

			fetch.calls.reset();

			await request('/', {
				headers: {
					'base-upper': 'replaced',
					'BASE-LOWER': 'replaced'
				}
			});
			expect(fetch.calls.first().args[1].headers).toEqual({
				'base-upper': 'replaced',
				'base-lower': 'replaced'
			});
		} finally {
			window.fetch = oldFetch;
		}
	});

	it('should issue POST requests', async () => {
		const oldFetch = window.fetch;
		try {
			window.fetch = jasmine.createSpy('fetch').and.returnValue(
				Promise.resolve({
					ok: true,
					status: 200,
					text: () => Promise.resolve('yep')
				})
			);
			const req = axios.post('/foo', {
				hello: 'world'
			});
			expect(window.fetch).toHaveBeenCalledTimes(1);
			expect(window.fetch).toHaveBeenCalledWith(
				'/foo',
				jasmine.objectContaining({
					method: 'post',
					headers: {
						'content-type': 'application/json'
					},
					body: '{"hello":"world"}'
				})
			);
			const res = await req;
			expect(res.status).toEqual(200);
			expect(res.data).toEqual('yep');
		} finally {
			window.fetch = oldFetch;
		}
	});

	it('should not send JSON content-type when data contains FormData', async () => {
		const oldFetch = window.fetch;
		try {
			window.fetch = jasmine.createSpy('fetch').and.returnValue(Promise.resolve());
			axios.post('/foo', new FormData());
			expect(window.fetch).toHaveBeenCalledTimes(1);
			expect(window.fetch).not.toHaveBeenCalledWith(
				'/foo',
				jasmine.objectContaining({
					headers: {
						'content-type': 'application/json'
					}
				})
			);
		} finally {
			window.fetch = oldFetch;
		}
	});

	it('should preserve global content-type option when using FormData', async () => {
		const oldFetch = window.fetch;
		try {
			window.fetch = jasmine.createSpy('fetch').and.returnValue(
				Promise.resolve({
					ok: true,
					status: 200,
					text: () => Promise.resolve('yep')
				})
			);
			const data = new FormData();
			data.append('hello', 'world');
			const req = axios.post('/foo', data, { headers: { 'content-type': 'multipart/form-data' } });
			expect(window.fetch).toHaveBeenCalledTimes(1);
			expect(window.fetch).toHaveBeenCalledWith(
				'/foo',
				jasmine.objectContaining({
					method: 'post',
					headers: {
						'content-type': 'multipart/form-data'
					},
					body: data
				})
			);
			const res = await req;
			expect(res.status).toEqual(200);
			expect(res.data).toEqual('yep');
		} finally {
			window.fetch = oldFetch;
		}
	});

	it('should accept a custom fetch implementation', async () => {
		const req = axios.get(jsonExample, { fetch });
		expect(req).toBeInstanceOf(Promise);
		const res = await req;
		expect(res).toBeInstanceOf(Object);
		expect(res.status).toEqual(200);
		expect(JSON.parse(res.data)).toEqual({ hello: 'world' });
	});

<<<<<<< HEAD
	it('pre-request interceptor', async () => {
		const preRequestInterceptor = axios.interceptors.request.use((config) => {
			config.test = 'testValue';
			return config;
		});
		const req = axios.get(jsonExample, {
			responseType: 'json'
		});
		expect(req).toBeInstanceOf(Promise);
		const res = await req;
		expect(res).toBeInstanceOf(Object);
		expect(res.config.test).toBe('testValue');

		// eject the interceptor
		axios.interceptors.request.eject(preRequestInterceptor);

		const newReq = axios.get(jsonExample, {
			responseType: 'json'
		});
		expect(newReq).toBeInstanceOf(Promise);
		const newRes = await newReq;
		expect(newRes).toBeInstanceOf(Object);
		expect(newRes.config.test).toBe(undefined);
	});

	it('response interceptor', async () => {
		const postResponseInterceptor = axios.interceptors.response.use((response) => {
			response.data.hello = `${response.data.hello} from interceptor`;
			return response;
		});
		const req = axios.get(jsonExample, {
			responseType: 'json'
		});
		expect(req).toBeInstanceOf(Promise);
		const res = await req;
		expect(res).toBeInstanceOf(Object);
		expect(res.data).toEqual({ hello: 'world from interceptor' });

		// eject the interceptor
		axios.interceptors.response.eject(postResponseInterceptor);

		const newReq = axios.get(jsonExample, {
			responseType: 'json'
		});
		expect(newReq).toBeInstanceOf(Promise);
		const newRes = await newReq;
		expect(newRes).toBeInstanceOf(Object);
		expect(newRes.data).toEqual({ hello: 'world' });
  });
=======
	it('should support params and paramsSerializer options', async () => {
		const oldFetch = window.fetch;
		window.fetch = jasmine.createSpy('fetch').and.returnValue(Promise.resolve());

		axios.get('/foo');
		expect(window.fetch).toHaveBeenCalledTimes(1);
		expect(window.fetch).toHaveBeenCalledWith('/foo', jasmine.any(Object));

		let params;

		params = { a: 1, b: true };
		axios.get('/foo', { params });
		expect(window.fetch).toHaveBeenCalledTimes(2);
		expect(window.fetch).toHaveBeenCalledWith('/foo?a=1&b=true', jasmine.any(Object));

		axios.get('/foo?c=42', { params });
		expect(window.fetch).toHaveBeenCalledTimes(3);
		expect(window.fetch).toHaveBeenCalledWith('/foo?c=42&a=1&b=true', jasmine.any(Object));

		params = new URLSearchParams({ d: 'test' });
		axios.get('/foo', { params });
		expect(window.fetch).toHaveBeenCalledTimes(4);
		expect(window.fetch).toHaveBeenCalledWith('/foo?d=test', jasmine.any(Object));

		const paramsSerializer = (params) => 'e=iamthelaw';
		axios.get('/foo', { params, paramsSerializer });
		expect(window.fetch).toHaveBeenCalledTimes(5);
		expect(window.fetch).toHaveBeenCalledWith('/foo?e=iamthelaw', jasmine.any(Object));

		window.fetch = oldFetch;
	});
>>>>>>> 4841822f
});<|MERGE_RESOLUTION|>--- conflicted
+++ resolved
@@ -221,8 +221,8 @@
 		expect(JSON.parse(res.data)).toEqual({ hello: 'world' });
 	});
 
-<<<<<<< HEAD
 	it('pre-request interceptor', async () => {
+    // @TODO: adding global interceptors here leaks if tests fail
 		const preRequestInterceptor = axios.interceptors.request.use((config) => {
 			config.test = 'testValue';
 			return config;
@@ -271,8 +271,8 @@
 		expect(newRes).toBeInstanceOf(Object);
 		expect(newRes.data).toEqual({ hello: 'world' });
   });
-=======
-	it('should support params and paramsSerializer options', async () => {
+
+  it('should support params and paramsSerializer options', async () => {
 		const oldFetch = window.fetch;
 		window.fetch = jasmine.createSpy('fetch').and.returnValue(Promise.resolve());
 
@@ -303,5 +303,4 @@
 
 		window.fetch = oldFetch;
 	});
->>>>>>> 4841822f
 });