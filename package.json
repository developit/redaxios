{
  "name": "redaxios",
  "version": "0.2.0",
  "description": "The API from Axios, as a tiny abstraction over Fetch.",
  "source": "src/index.js",
  "main": "dist/redaxios.js",
  "umd:main": "dist/redaxios.umd.js",
  "module": "dist/redaxios.module.js",
  "types": "dist/index.d.ts",
  "scripts": {
<<<<<<< HEAD
    "build": "microbundle && tsc",
    "test": "eslint src test && karmatic",
    "release": "npm t && git commit -am \"$npm_package_version\" && git tag $npm_package_version && git push && git push --tags && npm publish"
=======
    "build": "microbundle",
    "test": "npm run format:check && eslint src test && karmatic",
    "release": "npm t && git commit -am \"$npm_package_version\" && git tag $npm_package_version && git push && git push --tags && npm publish",
    "format": "prettier --write './**/*.{js,json,yml,md}'",
    "format:check": "prettier --check './**/*.{js,json,yml,md}'"
>>>>>>> 3e03bf65
  },
  "files": [
    "dist",
    "src"
  ],
  "eslintConfig": {
    "extends": [
      "developit",
      "prettier"
    ],
    "rules": {
      "jest/no-jasmine-globals": "off"
    }
  },
  "prettier": {
    "arrowParens": "always",
    "trailingComma": "none",
    "singleQuote": true,
    "endOfLine": "lf",
    "useTabs": true,
    "printWidth": 120,
    "overrides": [
      {
        "files": "**/*.json",
        "options": {
          "parser": "json-stringify",
          "useTabs": false,
          "tabWidth": 2
        }
      }
    ]
  },
  "repository": "developit/redaxios",
  "keywords": [
    "axios",
    "fetch"
  ],
  "author": "Jason Miller <jason@developit.ca>",
  "license": "Apache-2.0",
  "homepage": "https://github.com/developit/redaxios",
  "devDependencies": {
    "core-js": "^2.6.11",
    "eslint": "^6.8.0",
    "eslint-config-developit": "^1.1.1",
    "eslint-config-prettier": "6.11.0",
    "file-loader": "^5.0.2",
    "isomorphic-fetch": "^2.2.1",
    "jest": "^24.9.0",
    "karmatic": "^1.4.0",
    "microbundle": "^0.11.0",
    "prettier": "2.0.5",
    "sinon": "^8.0.4",
    "typescript": "3.9.3",
    "webpack": "^4.41.5"
  }
}<|MERGE_RESOLUTION|>--- conflicted
+++ resolved
@@ -8,17 +8,11 @@
   "module": "dist/redaxios.module.js",
   "types": "dist/index.d.ts",
   "scripts": {
-<<<<<<< HEAD
     "build": "microbundle && tsc",
-    "test": "eslint src test && karmatic",
-    "release": "npm t && git commit -am \"$npm_package_version\" && git tag $npm_package_version && git push && git push --tags && npm publish"
-=======
-    "build": "microbundle",
     "test": "npm run format:check && eslint src test && karmatic",
     "release": "npm t && git commit -am \"$npm_package_version\" && git tag $npm_package_version && git push && git push --tags && npm publish",
     "format": "prettier --write './**/*.{js,json,yml,md}'",
     "format:check": "prettier --check './**/*.{js,json,yml,md}'"
->>>>>>> 3e03bf65
   },
   "files": [
     "dist",
